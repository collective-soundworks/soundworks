--- conflicted
+++ resolved
@@ -8,14 +8,9 @@
 var Sync = require('sync/server');
 
 class ServerSync extends ServerModule {
-<<<<<<< HEAD
-  constructor() {
-    super();
-=======
   constructor(params = {}) {
     super();
     this.sync = new Sync(params);
->>>>>>> a31e7e5f
   }
 
   connect(client) {
