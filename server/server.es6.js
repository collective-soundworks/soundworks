--- conflicted
+++ resolved
@@ -47,10 +47,6 @@
   availableClientIndices.push(index);
 }
 
-<<<<<<< HEAD
-function start(app, publicPath, port) {
-  app.set('port', process.env.PORT || port || 8000);
-=======
 function start(app, publicPath, port, socketOptions = {}, envConfig = {}) {
   const socketConfig = {
     transports: socketOptions.transports || ['websocket'],
@@ -60,8 +56,7 @@
 
   server.envConfig = envConfig;
 
-  app.set('port', port || process.env.PORT || 8000);
->>>>>>> 784e12fe
+  app.set('port', process.env.PORT || port || 8000);
   app.set('view engine', 'ejs');
   app.use(express.static(publicPath));
 
