--- conflicted
+++ resolved
@@ -17,11 +17,8 @@
     this.setup = setup;
     this.performance = performance;
 
-<<<<<<< HEAD
-=======
     performance.managers[namespace] = this;
 
->>>>>>> fa193f85
     var io = ioServer.io;
     io.of(namespace).on('connection', (socket) => {
       var client = this.connect(socket);
