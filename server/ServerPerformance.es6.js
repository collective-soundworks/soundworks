--- conflicted
+++ resolved
@@ -8,15 +8,9 @@
 
 class ServerPerformance {
   constructor() {
-<<<<<<< HEAD
     this.managers = {};
   }
-  
-=======
 
-  }
-
->>>>>>> 05a2ca0b
   connect(socket, player) {
 
   }
