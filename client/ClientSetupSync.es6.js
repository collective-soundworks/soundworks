/**
* @fileoverview Matrix client side syncronization manager
* @author Sebastien.Robaszkiewicz@ircam.fr, Norbert.Schnell@ircam.fr
*/
'use strict';

var EventEmitter = require('events').EventEmitter;
var audioContext = require('audio-context');
var ClientSetup = require('./ClientSetup');
var ioClient = require('./ioClient');

function getMinOfArray(numArray) {
 return Math.min.apply(null, numArray);
}

function getMaxOfArray(numArray) {
 return Math.max.apply(null, numArray);
}

<<<<<<< HEAD
class SyncProcess extends EventEmitter {
 constructor(params = {}) {
   this.id = Math.floor(Math.random() * 1000000);

   this.interval = params.interval || 500;
   this.iterations = params.iterations || 5;
   this.count = 0;

   this.timeOffsets = [];
   this.travelTimes = [];
   this.avgTimeOffset = 0;
   this.avgTravelTime = 0;
   this.minTravelTime = 0;
   this.maxTravelTime = 0;

   // Send first ping
   this.__sendPing();

   // When the client receives a 'pong' from the
   // server, calculate the travel time and the
   // time offset.
   // Repeat as many times as needed (__iterations).
   var socket = ioClient.socket;
   socket.on('sync_pong', (id, pingTime_clientTime, pongTime_serverTime) => {
     if (id === this.id) {
       var now = audioContext.currentTime;
       var travelTime = now - pingTime_clientTime;
       var timeOffset = pongTime_serverTime - (now - travelTime / 2);

       this.travelTimes.push(travelTime);
       this.timeOffsets.push(timeOffset);

       if (this.count < this.iterations) {
         setTimeout(() => {
           this.__sendPing();
         }, this.interval);
       } else {
         this.avgTravelTime = this.travelTimes.reduce((p, q) => p + q) / this.travelTimes.length;
         this.avgTimeOffset = this.timeOffsets.reduce((p, q) => p + q) / this.timeOffsets.length;
         this.minTravelTime = getMinOfArray(this.travelTimes);
         this.maxTravelTime = getMaxOfArray(this.travelTimes);

         socket.emit('sync_stats', this.minTravelTime, this.maxTravelTime, this.avgTravelTime, this.avgTimeOffset);
         this.emit('sync_stats', this.minTravelTime, this.maxTravelTime, this.avgTravelTime, this.avgTimeOffset);
       }
     }
   });
 }

 __sendPing() {
   this.count++;

   var socket = ioClient.socket;
   socket.emit('sync_ping', this.id, audioContext.currentTime);
 }
}

class ClientSetupSync extends ClientSetup {
 constructor(params) {
   super(params);

   this.minTravelTimes = [];
   this.maxTravelTimes = [];
   this.avgTravelTimes = [];
   this.avgTimeOffsets = [];

   this.timeOffset = 0;
   this.serverReady = false;

   if (this.displayDiv) {
     this.displayDiv.setAttribute('id', 'sync');
     this.displayDiv.classList.add('sync');
     this.displayDiv.style.zIndex = -10;
     this.displayDiv.innerHTML = "<p>Synchronization in progress...</p>";
   }
 }

 start() {
   super.start();
   this.__syncLoop();
 }

 __syncLoop() {
   var timeout = Math.random() * 10000 + 10000;

   var sync = new SyncProcess(this.iterations);

   sync.on('sync_stats', (minTravelTime, maxTravelTime, avgTravelTime, avgTimeOffset) => {
     var firstSync = (this.maxTravelTimes.length === 0);

     this.minTravelTimes.push(minTravelTime);
     this.maxTravelTimes.push(maxTravelTime);
     this.avgTimeOffsets.push(avgTimeOffset);
     this.avgTravelTimes.push(avgTravelTime);

     this.timeOffset = avgTimeOffset;

     // is done after the first sync process only
     if (firstSync)
       this.done();
   });

   setTimeout(() => {
     this.__syncLoop();
   }, timeout);
 }

 getLocalTime(serverTime) {
   return serverTime - this.timeOffset;
 }

 getServerTime(localTime = audioContext.currentTime) {
   return localTime + this.timeOffset;
 }
=======
class SyncProcess extends EventEmitter { // TODO: change EventEmitter to CustomEvent?
  constructor(params = {}) {
    super();

    this.id = Math.floor(Math.random() * 1000000);

    this.iterations = params.iterations || 10;
    this.count = 0;

    this.timeOffsets = [];
    this.travelTimes = [];
    this.avgTimeOffset = 0;
    this.avgTravelTime = 0;
    this.minTravelTime = 0;
    this.maxTravelTime = 0;

    // Send first ping
    this.__sendPing();

    // When the client receives a 'pong' from the
    // server, calculate the travel time and the
    // time offset.
    // Repeat as many times as needed (__iterations).
    var socket = ioClient.socket;
    socket.on('sync_pong', (id, pingTime_clientTime, pongTime_serverTime) => {
      if (id === this.id) {
        var now = audioContext.currentTime,
          travelTime = now - pingTime_clientTime,
          timeOffset = pongTime_serverTime - (now - travelTime / 2);

        this.travelTimes.push(travelTime);
        this.timeOffsets.push(timeOffset);

        if (this.count < this.iterations) {
          this.__sendPing();
        } else {
          this.avgTravelTime = this.travelTimes.reduce((p, q) => p + q) / this.travelTimes.length;
          this.avgTimeOffset = this.timeOffsets.reduce((p, q) => p + q) / this.timeOffsets.length;
          this.minTravelTime = getMinOfArray(this.travelTimes);
          this.maxTravelTime = getMaxOfArray(this.travelTimes);

          socket.emit('sync_stats', this.minTravelTime, this.maxTravelTime, this.avgTravelTime, this.avgTimeOffset);
          this.emit('sync_stats', this.minTravelTime, this.maxTravelTime, this.avgTravelTime, this.avgTimeOffset);
        }
      }
    });
  }

  __sendPing() {
    this.count++;

    var socket = ioClient.socket;
    socket.emit('sync_ping', this.id, audioContext.currentTime);
  }
}

class ClientSetupSync extends ClientSetup {
  constructor(params) {
    super(params);

    this.minTravelTimes = [];
    this.maxTravelTimes = [];
    this.avgTravelTimes = [];
    this.avgTimeOffsets = [];

    this.timeOffset = 0;
    this.serverReady = false;

    if (this.displayDiv) {
      this.displayDiv.setAttribute('id', 'sync');
      this.displayDiv.classList.add('sync');
      this.displayDiv.style.zIndex = -10;
      this.displayDiv.innerHTML = "<p>Synchronization in progress...</p>" + "<p>Please stand by.</p>";
    }
  }

  start() {
    super.start();

    var sync = new SyncProcess(this.iterations);

    sync.on('sync_stats', (minTravelTime, maxTravelTime, avgTravelTime, avgTimeOffset) => {
      var firstSync = (this.maxTravelTimes.length === 0);

      this.minTravelTimes.push(minTravelTime);
      this.maxTravelTimes.push(maxTravelTime);
      this.avgTimeOffsets.push(avgTimeOffset);
      this.avgTravelTimes.push(avgTravelTime);

      this.timeOffset = avgTimeOffset;

      // is done after the first sync process only
      if (firstSync)
        this.done();
    });
  }

  getLocalTime(serverTime) {
    return serverTime - this.timeOffset;
  }

  getServerTime(localTime = audioContext.currentTime) {
    return localTime + this.timeOffset;
  }
>>>>>>> 05a2ca0b
}

module.exports = ClientSetupSync;<|MERGE_RESOLUTION|>--- conflicted
+++ resolved
@@ -1,7 +1,7 @@
 /**
-* @fileoverview Matrix client side syncronization manager
-* @author Sebastien.Robaszkiewicz@ircam.fr, Norbert.Schnell@ircam.fr
-*/
+ * @fileoverview Matrix client side syncronization manager
+ * @author Sebastien.Robaszkiewicz@ircam.fr, Norbert.Schnell@ircam.fr
+ */
 'use strict';
 
 var EventEmitter = require('events').EventEmitter;
@@ -10,136 +10,19 @@
 var ioClient = require('./ioClient');
 
 function getMinOfArray(numArray) {
- return Math.min.apply(null, numArray);
+  return Math.min.apply(null, numArray);
 }
 
 function getMaxOfArray(numArray) {
- return Math.max.apply(null, numArray);
+  return Math.max.apply(null, numArray);
 }
 
-<<<<<<< HEAD
 class SyncProcess extends EventEmitter {
- constructor(params = {}) {
-   this.id = Math.floor(Math.random() * 1000000);
-
-   this.interval = params.interval || 500;
-   this.iterations = params.iterations || 5;
-   this.count = 0;
-
-   this.timeOffsets = [];
-   this.travelTimes = [];
-   this.avgTimeOffset = 0;
-   this.avgTravelTime = 0;
-   this.minTravelTime = 0;
-   this.maxTravelTime = 0;
-
-   // Send first ping
-   this.__sendPing();
-
-   // When the client receives a 'pong' from the
-   // server, calculate the travel time and the
-   // time offset.
-   // Repeat as many times as needed (__iterations).
-   var socket = ioClient.socket;
-   socket.on('sync_pong', (id, pingTime_clientTime, pongTime_serverTime) => {
-     if (id === this.id) {
-       var now = audioContext.currentTime;
-       var travelTime = now - pingTime_clientTime;
-       var timeOffset = pongTime_serverTime - (now - travelTime / 2);
-
-       this.travelTimes.push(travelTime);
-       this.timeOffsets.push(timeOffset);
-
-       if (this.count < this.iterations) {
-         setTimeout(() => {
-           this.__sendPing();
-         }, this.interval);
-       } else {
-         this.avgTravelTime = this.travelTimes.reduce((p, q) => p + q) / this.travelTimes.length;
-         this.avgTimeOffset = this.timeOffsets.reduce((p, q) => p + q) / this.timeOffsets.length;
-         this.minTravelTime = getMinOfArray(this.travelTimes);
-         this.maxTravelTime = getMaxOfArray(this.travelTimes);
-
-         socket.emit('sync_stats', this.minTravelTime, this.maxTravelTime, this.avgTravelTime, this.avgTimeOffset);
-         this.emit('sync_stats', this.minTravelTime, this.maxTravelTime, this.avgTravelTime, this.avgTimeOffset);
-       }
-     }
-   });
- }
-
- __sendPing() {
-   this.count++;
-
-   var socket = ioClient.socket;
-   socket.emit('sync_ping', this.id, audioContext.currentTime);
- }
-}
-
-class ClientSetupSync extends ClientSetup {
- constructor(params) {
-   super(params);
-
-   this.minTravelTimes = [];
-   this.maxTravelTimes = [];
-   this.avgTravelTimes = [];
-   this.avgTimeOffsets = [];
-
-   this.timeOffset = 0;
-   this.serverReady = false;
-
-   if (this.displayDiv) {
-     this.displayDiv.setAttribute('id', 'sync');
-     this.displayDiv.classList.add('sync');
-     this.displayDiv.style.zIndex = -10;
-     this.displayDiv.innerHTML = "<p>Synchronization in progress...</p>";
-   }
- }
-
- start() {
-   super.start();
-   this.__syncLoop();
- }
-
- __syncLoop() {
-   var timeout = Math.random() * 10000 + 10000;
-
-   var sync = new SyncProcess(this.iterations);
-
-   sync.on('sync_stats', (minTravelTime, maxTravelTime, avgTravelTime, avgTimeOffset) => {
-     var firstSync = (this.maxTravelTimes.length === 0);
-
-     this.minTravelTimes.push(minTravelTime);
-     this.maxTravelTimes.push(maxTravelTime);
-     this.avgTimeOffsets.push(avgTimeOffset);
-     this.avgTravelTimes.push(avgTravelTime);
-
-     this.timeOffset = avgTimeOffset;
-
-     // is done after the first sync process only
-     if (firstSync)
-       this.done();
-   });
-
-   setTimeout(() => {
-     this.__syncLoop();
-   }, timeout);
- }
-
- getLocalTime(serverTime) {
-   return serverTime - this.timeOffset;
- }
-
- getServerTime(localTime = audioContext.currentTime) {
-   return localTime + this.timeOffset;
- }
-=======
-class SyncProcess extends EventEmitter { // TODO: change EventEmitter to CustomEvent?
   constructor(params = {}) {
-    super();
-
     this.id = Math.floor(Math.random() * 1000000);
 
-    this.iterations = params.iterations || 10;
+    this.interval = params.interval || 500;
+    this.iterations = params.iterations || 5;
     this.count = 0;
 
     this.timeOffsets = [];
@@ -159,15 +42,17 @@
     var socket = ioClient.socket;
     socket.on('sync_pong', (id, pingTime_clientTime, pongTime_serverTime) => {
       if (id === this.id) {
-        var now = audioContext.currentTime,
-          travelTime = now - pingTime_clientTime,
-          timeOffset = pongTime_serverTime - (now - travelTime / 2);
+        var now = audioContext.currentTime;
+        var travelTime = now - pingTime_clientTime;
+        var timeOffset = pongTime_serverTime - (now - travelTime / 2);
 
         this.travelTimes.push(travelTime);
         this.timeOffsets.push(timeOffset);
 
         if (this.count < this.iterations) {
-          this.__sendPing();
+          setTimeout(() => {
+            this.__sendPing();
+          }, this.interval);
         } else {
           this.avgTravelTime = this.travelTimes.reduce((p, q) => p + q) / this.travelTimes.length;
           this.avgTimeOffset = this.timeOffsets.reduce((p, q) => p + q) / this.timeOffsets.length;
@@ -205,12 +90,17 @@
       this.displayDiv.setAttribute('id', 'sync');
       this.displayDiv.classList.add('sync');
       this.displayDiv.style.zIndex = -10;
-      this.displayDiv.innerHTML = "<p>Synchronization in progress...</p>" + "<p>Please stand by.</p>";
+      this.displayDiv.innerHTML = "<p>Synchronization in progress...</p>";
     }
   }
 
   start() {
     super.start();
+    this.__syncLoop();
+  }
+
+  __syncLoop() {
+    var timeout = Math.random() * 10000 + 10000;
 
     var sync = new SyncProcess(this.iterations);
 
@@ -228,6 +118,10 @@
       if (firstSync)
         this.done();
     });
+
+    setTimeout(() => {
+      this.__syncLoop();
+    }, timeout);
   }
 
   getLocalTime(serverTime) {
@@ -237,7 +131,6 @@
   getServerTime(localTime = audioContext.currentTime) {
     return localTime + this.timeOffset;
   }
->>>>>>> 05a2ca0b
 }
 
 module.exports = ClientSetupSync;