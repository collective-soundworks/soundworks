/**
 * @fileoverview Matrix client side placement manager base class
 * @author Sebastien.Robaszkiewicz@ircam.fr, Norbert.Schnell@ircam.fr
 */
'use strict';

var audioContext = require('audio-context');
var EventEmitter = require('events').EventEmitter;
var ioClient = require('./ioClient');

<<<<<<< HEAD
window.container = window.container || document.getElementById('container');

=======
>>>>>>> 64c8f2da
class ClientPlacementManager extends EventEmitter {
  constructor() {
    this.place = null;
    this.label = null;

    var div = document.createElement('div');
    div.setAttribute('id', 'placement');
    div.classList.add('info');
    div.classList.add('hidden');
    this.parentDiv = div;
  }

  getPlaceInfo() {
    var placeInfo = {
      "place": this.place,
      "label": this.label
    };

    return placeInfo;
  }

  start() {

  }

  ready() {
    var socket = ioClient.socket;
    socket.emit('placement_ready');
    this.emit('placement_ready', this.getPlaceInfo());
  }
}

module.exports = ClientPlacementManager;<|MERGE_RESOLUTION|>--- conflicted
+++ resolved
@@ -8,11 +8,6 @@
 var EventEmitter = require('events').EventEmitter;
 var ioClient = require('./ioClient');
 
-<<<<<<< HEAD
-window.container = window.container || document.getElementById('container');
-
-=======
->>>>>>> 64c8f2da
 class ClientPlacementManager extends EventEmitter {
   constructor() {
     this.place = null;
