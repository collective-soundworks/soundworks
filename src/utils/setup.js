--- conflicted
+++ resolved
@@ -1,8 +1,5 @@
-<<<<<<< HEAD
 import { getOpt } from './helpers';
-=======
-import { getOpt } from 'helpers';
->>>>>>> d1785a6a
+
 
 /**
  * Generates a matrix setup according to a set of parameters.
