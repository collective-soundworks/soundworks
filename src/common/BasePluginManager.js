--- conflicted
+++ resolved
@@ -63,15 +63,10 @@
    *
    * @private
    */
-<<<<<<< HEAD
-  async start() {
-    if (this.status !== 'idle') {
-=======
   async [kPluginManagerStart]() {
     logger.title('starting registered plugins');
 
     if (this.#status !== 'idle') {
->>>>>>> fea5303e
       throw new Error(`[soundworks:PluginManager] Cannot call "pluginManager.init()" twice`);
     }
 
