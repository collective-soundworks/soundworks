import { audioContext } from 'waves-audio';
import client from './client';
import input from './input';

import ClientModule from './ClientModule';
import ClientCalibration from './ClientCalibration';
import ClientCheckin from './ClientCheckin';
import ClientControl from './ClientControl';
import ClientFileList from './ClientFileList';
import ClientLocator from './ClientLocator';
import ClientPerformance from './ClientPerformance';
import ClientPlacer from './ClientPlacer';
import ClientSurvey from './ClientSurvey';
import ClientSync from './ClientSync';

import Loader from './Loader';
import Orientation from './Orientation';
import Welcome from './Welcome';

import View from './display/View';
import ButtonView from './display/ButtonView';
import SegmentedView from './display/SegmentedView';
import SelectView from './display/SelectView';
import SpaceView from './display/SpaceView';
import SquaredView from './display/SquaredView';
<<<<<<< HEAD
import TouchSurface from './display/TouchSurface';
import defaultTemplates from './display/defaultTemplates';
import defaultTextContents from './display/defaultTextContents';
=======
>>>>>>> 02dc5112


export default {
  audioContext,
  client,
  input,
  ClientCalibration,
  ClientCheckin,
  ClientControl,
  ClientFileList,
  ClientLocator,
  ClientPerformance,
  ClientPlacer,
  ClientSurvey,
  ClientSync,
<<<<<<< HEAD

=======
>>>>>>> 02dc5112
  Loader,
  ClientModule,
  Orientation,
  Welcome,
  display: {
    View,
    ButtonView,
    SegmentedView,
    SelectView,
    SpaceView,
    SquaredView,
    TouchSurface,
    defaultTemplates,
    defaultTextContents,
  }
};<|MERGE_RESOLUTION|>--- conflicted
+++ resolved
@@ -23,13 +23,9 @@
 import SelectView from './display/SelectView';
 import SpaceView from './display/SpaceView';
 import SquaredView from './display/SquaredView';
-<<<<<<< HEAD
 import TouchSurface from './display/TouchSurface';
 import defaultTemplates from './display/defaultTemplates';
 import defaultTextContents from './display/defaultTextContents';
-=======
->>>>>>> 02dc5112
-
 
 export default {
   audioContext,
@@ -44,10 +40,6 @@
   ClientPlacer,
   ClientSurvey,
   ClientSync,
-<<<<<<< HEAD
-
-=======
->>>>>>> 02dc5112
   Loader,
   ClientModule,
   Orientation,
