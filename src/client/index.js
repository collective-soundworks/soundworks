--- conflicted
+++ resolved
@@ -15,12 +15,6 @@
 
 import Loader from './Loader';
 import Orientation from './Orientation';
-<<<<<<< HEAD
-=======
-// import Platform from './Platform';
-// import Selector from './Selector';
-// import Space from './Space';
->>>>>>> cf733dd2
 import Welcome from './Welcome';
 
 import View from './display/View';
@@ -46,14 +40,7 @@
   Loader,
   ClientModule,
   Orientation,
-<<<<<<< HEAD
-=======
-  // Platform,
-  // Selector,
-  // Space,
->>>>>>> cf733dd2
   Welcome,
-
   display: {
     View,
     SegmentedView,
