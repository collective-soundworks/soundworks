--- conflicted
+++ resolved
@@ -1,17 +1,6 @@
 import client from './client';
 import ClientModule from './ClientModule';
 import SegmentedView from './display/SegmentedView';
-
-<<<<<<< HEAD
-// function _instructions(label) {
-//   return `
-//     <p>Go to</p>
-//     <div class="checkin-label circled"><span>${label}</span></div>
-//     <p><small>Touch the screen<br/>when you are ready.</small></p>
-//   `;
-// }
-=======
->>>>>>> 57b37a0c
 
 /**
  * Assign places among a set of predefined positions (i.e. labels and/or coordinates).
