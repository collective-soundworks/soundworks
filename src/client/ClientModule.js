--- conflicted
+++ resolved
@@ -41,11 +41,7 @@
     let promise = null;
 
     for (let next of this.modules) {
-<<<<<<< HEAD
-      if(mod !== null)
-=======
       if (mod !== null)
->>>>>>> 57b37a0c
         promise.then(() => next.launch());
 
       mod = next;
@@ -68,20 +64,6 @@
     super();
 
     this.modules = modules;
-
-<<<<<<< HEAD
-    // set z-index of parallel modules
-    let zIndex = modules.length;
-    for (let mod of modules) {
-      mod.zIndex = zIndex;
-      zIndex--;
-=======
-    // // set z-index of parallel modules
-    // let zIndex = modules.length;
-    // for(let mod of modules) {
-    //   mod.zIndex = zIndex;
-    //   zIndex--;
-    // }
   }
 
   showNext(fromIndex) {
@@ -91,7 +73,6 @@
       const mod = this.modules[i];
       const isVisible = mod.show();
       if (isVisible) { break; }
->>>>>>> 57b37a0c
     }
   }
 
