--- conflicted
+++ resolved
@@ -282,15 +282,12 @@
    * @param {Number} offset - time in buffer from which to start (in sec).
    **/
   start(offset = 0) {
-<<<<<<< HEAD
-=======
     console.log('START');
     // cannot start twice without stopping in between
     if (this.isPlaying()) {
       console.warn('start discarded, must stop first');
       return;
     }
->>>>>>> 87b032ce
 
     // check if we dispose of valid url to execute start
     if (this._url === null) {
@@ -313,19 +310,19 @@
 
     // if sync, either use offset for quatization start or sync with running loop
     if (this._sync) {
-<<<<<<< HEAD
+
       // quantization mode: start with offset in file to match period
       // (offset must be computed accordingly, in parent who calls this method)
       // if (offset !== undefined) {
       //   if (offset >= duration)
       //     console.error('req. offset above file duration', offset, duration);
       // }
-=======
-      // quantization mode: start with offset in file to match period (offset must be computed accordingly, in parent who calls this method)
-      if (offset >= duration) {  console.error('req. offset above file duration', offset, duration); }
-      // discard if start required in sync mode while running clock - syncStartTime beyond file duration
-      if( (this.syncService.getSyncTime() - this._syncStartTime) > duration && !this._loop ){ return; }
->>>>>>> 87b032ce
+
+      // // quantization mode: start with offset in file to match period (offset must be computed accordingly, in parent who calls this method)
+      // if (offset >= duration) {  console.error('req. offset above file duration', offset, duration); }
+      // // discard if start required in sync mode while running clock - syncStartTime beyond file duration
+      // if( (this.syncService.getSyncTime() - this._syncStartTime) > duration && !this._loop ){ return; }
+
       // sync in "running loop" mode
       // else {
       offset = (this.syncService.getSyncTime() - this._syncStartTime + offset) % duration;
@@ -420,20 +417,15 @@
       if (this._currentBufferIndex === bufferInfo.length) {
         if (this._loop) {
           this._currentBufferIndex = 0;
-<<<<<<< HEAD
-=======
           console.log('d', this._currentBufferIndex);
->>>>>>> 87b032ce
+
         } else {
           // soft stop
           console.log('no loop, end!')
           this._drop();
           // activate onended callback (todo: should be called by last AudioBufferSource rather than with setTimeout)
-<<<<<<< HEAD
-          const timeBeforeEnd = this._ctxTimeWhenQueueEnds - this.syncService.getSyncTime();
-=======
           const timeBeforeEnd = this._ctx_time_when_queue_ends - this.syncService.getSyncTime();
->>>>>>> 87b032ce
+
           setTimeout(() => { this.onended(); }, timeBeforeEnd * 1000);
           return;
         }
