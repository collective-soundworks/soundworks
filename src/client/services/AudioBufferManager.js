import { audioContext } from 'waves-audio';
import { SuperLoader } from 'waves-loaders';
import debug from 'debug';
import _path from 'path';
import SegmentedView from '../views/SegmentedView';
import Service from '../core/Service';
import serviceManager from '../core/serviceManager';

const SERVICE_ID = 'service:audio-buffer-manager';
const log = debug('soundworks:services:audio-buffer-manager');

function flatten(a) {
  const r = [];
  const f = (v) => Array.isArray(v) ? v.forEach(f) : r.push(v);
  f(a);

  return r;
}

const defaultViewTemplate = `
<div class="section-top flex-middle">
  <p><%= loading %></p>
</div>
<div class="section-center flex-center">
  <% if (showProgress) { %>
  <div class="progress-wrap">
    <div class="progress-bar"></div>
  </div>
  <% } %>
</div>
<div class="section-bottom"></div>`;


const defaultViewContent = {
  loading: 'Loading sounds…',
};

/**
 * Interface for the view of the `audio-buffer-manager` service.
 *
 * @interface AbstractAudioBufferManagerView
 * @extends module:soundworks/client.View
 */
/**
 * Method called when a new information about the currently loaded assets
 * is received.
 *
 * @function
 * @name AbstractAudioBufferManagerView.onProgress
 * @param {Number} percent - The purcentage of loaded assets.
 */
class AudioBufferManagerView extends SegmentedView {
  onRender() {
    super.onRender();
    this.$progressBar = this.$el.querySelector('.progress-bar');
  }

  onProgress(percent) {
    if (this.content.showProgress)
      this.$progressBar.style.width = `${percent}%`;
  }
}

/**
 * Interface for the client `'audio-buffer-manager'` service.
 *
 * This service allows to preload files and store them into buffers
 * before the beginning of the experience. Audio files will be converted and
 * stored into AudioBuffer objects.
 *
 * @param {Object} options
 * @param {Array<String>} options.assetsDomain - Prefix concatenated to all
 *  given paths.
 * @param {Array<String>} options.files - List of files to load.
 * @param {Boolean} [options.showProgress=true] - Display the progress bar
 *  in the view.
 * @param {String|module:soundworks/client.FileSystem~ListConfig} [options.directories=null] -
 *  Load all the files in particular directories. If setted this option relies
 *  on the {@link module:soundworks/client.FileSystem} which itself relies on
 *  its server counterpart, the audio-buffer-manager can then no longer be
 *  considered as a client-only service.
 *
 * @memberof module:soundworks/client
 * @example
 * // require and configure the `audio-buffer-manager` inside the experience
 * // constructor
 * // Defining a single array of audio files results in a single
 * // array of audio buffers associated to the identifier `default`.
 * this.audioBufferManager = this.require('audio-buffer-manager', { files: [
 *   'sounds/drums/kick.mp3',
 *   'sounds/drums/snare.mp3'
 * ]});
 *
 * // ... in addition, files to load can be defined as an object with keys
 * // identifying each audio buffer
 * this.audioBufferManager = this.require('audio-buffer-manager', { files: {
 *   kick: 'sounds/kick_44kHz.mp3',
 *   snare: 'sounds/808snare.mp3'
 * }});
 +
 * // ... or as an object with keys identifying a whole array of audio buffers
 * this.audioBufferManager = this.require('audio-buffer-manager', { files: {
 *   instruments: [
 *     'sounds/instruments/kick_44kHz.mp3',
 *     'sounds/instruments/808snare.mp3'],
 *   loops: [
 *     'sounds/loops/sheila-e-raspberry.mp3',
 *     'sounds/loops/nussbaum-shuffle.mp3'],
 * }});
 *
 * // ... or as a group of objets associating different files to different keys
 * this.audioBufferManager = this.require('audio-buffer-manager', { files: {
 *   latin: {
 *     audio: 'loops/sheila-e-raspberry.mp3',
 *     segments: 'loops/sheila-e-raspberry-markers.json',
 *   },
 *   jazz: {
 *     audio: 'loops/nussbaum-shuffle.mp3',
 *     segments: 'loops/nussbaum-shuffle-markers.json',
 *   },
 * }});
 *
 * // the loaded objects can be retrieved according to their definition
 * const kickBuffer = this.audioBufferManager.get('kick');
 * const audioBuffer = this.audioBufferManager.get('jazz', 'audio');
 * const segmentArray = this.audioBufferManager.get('jazz', 'segments');
 *
 * // ... audio buffers an be retrieved through their identifier
 * const snareBuffer = this.audioBufferManager.getAudioBuffer('snare');
 * const jazzBuffer = this.audioBufferManager.getAudioBuffer('jazz');
 *
 * // ... as well as arrays of audio buffers
 * const snareBuffer = this.audioBufferManager.getAudioBufferArray('instruments');
 * const jazzBuffer = this.audioBufferManager.getAudioBufferArray('loops');
 */
class AudioBufferManager extends Service {
  /** _<span class="warning">__WARNING__</span> This class should never be instanciated manually_ */
  constructor() {
    super(SERVICE_ID, false);

    const defaults = {
      assetsDomain: '',
      showProgress: true,
      files: [],
      directories: null,
      audioWrapTail: 0,
      viewCtor: AudioBufferManagerView,
      viewPriority: 4,
    };

    this._defaultViewTemplate = defaultViewTemplate;
    this._defaultViewContent = defaultViewContent;

    this.configure(defaults);
  }

  /** @private */
  configure(options) {
    super.configure(options);

    const directories = this.options.directories;

    if (directories !== null)
<<<<<<< HEAD
      this._fileSystem = this.require('file-system', { list: directories });
=======
      this._fileSystem = this.require('file-system', {
        list: directories
      });
>>>>>>> 05eab7de
  }

  /** @private */
  init() {
    /**
     * List of the loaded audio buffers created from the loaded audio files.
     * @private
     */
    this.audioBuffers = {};

    /**
     * Data structure correponding to the structure of requested files.
     * @private
     */
    this.data = {};

    // prepare view
    this.viewContent.showProgress = this.options.showProgress;
    this.viewCtor = this.options.viewCtor;
    this.view = this.createView();
  }

  /** @private */
  start() {
    super.start();

    if (!this.hasStarted)
      this.init();

    this.show();

    // preload files (must be called after show (why ?))
    if (this.options.directories !== null) {
      this.loadDirectories();
    } else {
      this.loadFiles(this.options.files, this.view, true);
    }
  }

  /** @private */
  stop() {
    this.hide();
    super.stop();
  }

  /** @private */
  _appendFileDescription(filePaths, fileDescriptions, fileDescr, id = 'default') {
    let descr;

    if (typeof fileDescr === 'string') {
      /**
       * fileDescr = {
       *   id: 'assets/audio-file-name.wav'
       * }
       * // becomes
       * {
       *   id: <AudioBuffer>
       * }
       * ... or
       * fileDescr = 'assets/audio-file-name.wav'
       * // becomes
       * {
       *   default: <AudioBuffer>
       * }
       */
      const path = fileDescr;

      const descr = {
        id,
        path
      };

      filePaths.push(path);
      fileDescriptions.push(descr);

    } else if (Array.isArray(fileDescr)) {
      /**
       * fileDescr = {
       *   my-sound-id: [
       *     'assets/an-audio-file-name.wav',
       *     'assets/another-audio-file-name.wav'
       *   ],
       * }
       * // becomes
       * {
       *   my-sound-id: [
       *     <AudioBuffer>,
       *     <AudioBuffer>
       *   ],
       * }
       */
      for (let i = 0; i < fileDescr.length; i++) {
        const path = fileDescr[i];
        const key = i;

        if (typeof path === 'string') {
          const descr = {
            id,
            key,
            path
          };

          filePaths.push(path);
          fileDescriptions.push(descr);
        }
      }
    } else if (typeof fileDescr === 'object') {
      /**
       * fileDescr = {
       *   my-sound-id: {
       *     audio: 'assets/audio-file-name.wav',
       *     segmentation: 'assets/descriptor-file-name.json']
       * }
       * // becomes
       * {
       *   my-sound-id: {
       *     audio: <AudioBuffer>,
       *     segmentation: [<segments>]
       *   }
       * }
       */
      for (let key in fileDescr) {
        const path = fileDescr[key];

        if (typeof path === 'string') {
          const descr = {
            id,
            key,
            path
          };

          filePaths.push(path);
          fileDescriptions.push(descr);
        }
      }
    }
  }

  /**
   * Populate the `audioBuffers` and `data` attribute according to the loader
   * response and the given file descriptions.
   * @private
   */
  _populateData(loadedObjects, fileDescriptions) {
    loadedObjects.forEach((obj, i) => {
      const descr = fileDescriptions[i];
      const id = descr.id;
      let key = descr.key;

      if (obj instanceof AudioBuffer) {
        let bufs = this.audioBuffers[id];

        if (!bufs)
          this.audioBuffers[id] = bufs = [];

        bufs.push(obj);
      }

      if (key !== undefined) {
        let data = this.data[id];

        if (!data)
          this.data[id] = data = {};

        data[key] = obj;
      } else {
        this.data[id] = obj;
      }

      log(this.data[id]);
    });
  }

  /**
   * Load a defined set of files.
   * @param {Object} files - Definition of files to load (same as require).
   * @returns {Promise} - A promise that is resolved when all files are loaded.
   */
  loadFiles(files, view = null) {
    const promise = new Promise((resolve, reject) => {
      let filePaths = [];
      const fileDescriptions = [];

      // prepare the file descriptions
      if (typeof files === 'string') {
        this._appendFileDescription(filePaths, fileDescriptions, files);
      } else if (Array.isArray(files)) {
        for (let file of files)
          this._appendFileDescription(filePaths, fileDescriptions, file);
      } else if (typeof files === 'object') {
        for (let id in files)
          this._appendFileDescription(filePaths, fileDescriptions, files[id], id);
      }

      // test absolute urls (or protocol relative)
      const isAbsolute = /^https?:\/\/|^\/\//i;

      filePaths = filePaths.map((path) => {
        if (isAbsolute.test(path))
          return path;
        else
          return this.options.assetsDomain + path;
      });

      log(filePaths);

      // load files
      if (filePaths.length > 0 && fileDescriptions.length > 0) {
        const loader = new SuperLoader();
        loader.setAudioContext(audioContext);

        if (view && view.onProgress) {
          const progressPerFile = filePaths.map(() => 0); // track files loading progress

          loader.progressCallback = (e) => {
            progressPerFile[e.index] = e.value;

            let totalProgress = 0;

            for (let i = 0; i < progressPerFile.length; i++)
              totalProgress += progressPerFile[i];

            totalProgress /= progressPerFile.length;

            view.onProgress(totalProgress * 100);
          };
        }

        loader
          .load(filePaths, {
            wrapAroundExtention: this.options.audioWrapTail
          })
          .then((loadedObjects) => {
            this._populateData(loadedObjects, fileDescriptions);
            this.ready();
            resolve();
          })
          .catch((error) => {
            reject(error);
            console.error(error);
          });
      } else {
        this.ready();
        resolve();
      }
    });

    return promise;
  }

  loadDirectories(directories, view) {
    if (typeof directories === 'string' || Array.isArray(directories)) {
      this._fileSystem.getList(directories)
        .then((fileLists) => {
          const files = flatten(fileLists);
          return this.loadFiles(files, view);
        }).catch((error) => reject(error));
    } else if (typeof directories === 'object') {
      const promise = new Promise((resolve, reject) => {
        const ids = Object.keys(directories);

        this._fileSystem.getList(directories)
          .then((fileLists) => {
            const files = {};

            for (let i = 0; i < fileLists.length; i++) {
              const id = ids[i];
              files[id] = fileLists[i];
            }

            this.loadFiles(files, view, false)
              .then(() => {
                this.ready();
                resolve();
              }).catch((error) => reject(error));
          }).catch((error) => reject(error));
      });
    }
  }
  /**
   * wrapAround, copy the begining input buffer to the end of an output buffer
   * @private
   * @param {arraybuffer} inBuffer {arraybuffer} - The input buffer
   * @returns {arraybuffer} - The processed buffer (with frame copied from the begining to the end)
   */
  _wrapAround(inBuffer) {
    const inLength = inBuffer.length;
    const outLength = inLength + this.options.wrapAroundExtension * inBuffer.sampleRate;
    const outBuffer = audioContext.createBuffer(inBuffer.numberOfChannels, outLength, inBuffer.sampleRate);
    let arrayChData, arrayOutChData;

    for (let ch = 0; ch < inBuffer.numberOfChannels; ch++) {
      arrayChData = inBuffer.getChannelData(ch);
      arrayOutChData = outBuffer.getChannelData(ch);

      for (let i = 0; i < inLength; i++)
        arrayOutChData[i] = arrayChData[i];

      for (let i = inLength; i < outLength; i++)
        arrayOutChData[i] = arrayChData[i - inLength];
    }

    return outBuffer;
  }

<<<<<<< HEAD
  /**
   * Load a defined set of files.
   * @param {Object} files - Definition of files to load (same as require).
   * @returns {Promise} - A promise that is resolved when all files are loaded.
   */
  load(files, view = null) {
    return this._loadFiles(files, view);
=======
  /** deprecated */
  load(files) {
    return this.loadFiles(files);
>>>>>>> 05eab7de
  }

  /**
   * Retrieve a loaded object.
   * @param {String} id - Object or group identifier.
   * @param {String} key - Member key in group.
   * @returns {Promise} - Returns the loaded object.
   */
  get(id, key = undefined) {
    const obj = this.data[id];

    if (obj && key)
      return obj[key];

    return obj;
  }

  /**
   * Retrieve a single audio buffer associated to a given id.
   * @param {String} id - Object identifier.
   * @param {Number} index - Audio buffer index (if array).
   * @returns {Promise} - Returns a single loaded audio buffer associated to the given id.
   */
  getAudioBuffer(id = 'default', index = 0) {
    return this.audioBuffers[id][index];
  }

  /**
   * Retrieve an array of audio buffers associated to a given id.
   * @param {String} id - Object identifier.
   * @returns {Promise} - Returns an array of loaded audio buffers associated to the given id.
   */
  getAudioBufferArray(id = 'default') {
    return this.audioBuffers[id];
  }
}

serviceManager.register(SERVICE_ID, AudioBufferManager);

export default AudioBufferManager;<|MERGE_RESOLUTION|>--- conflicted
+++ resolved
@@ -160,14 +160,11 @@
 
     const directories = this.options.directories;
 
-    if (directories !== null)
-<<<<<<< HEAD
-      this._fileSystem = this.require('file-system', { list: directories });
-=======
+    if (directories !== null) {
       this._fileSystem = this.require('file-system', {
         list: directories
       });
->>>>>>> 05eab7de
+    }
   }
 
   /** @private */
@@ -473,19 +470,9 @@
     return outBuffer;
   }
 
-<<<<<<< HEAD
-  /**
-   * Load a defined set of files.
-   * @param {Object} files - Definition of files to load (same as require).
-   * @returns {Promise} - A promise that is resolved when all files are loaded.
-   */
+  /** deprecated */
   load(files, view = null) {
-    return this._loadFiles(files, view);
-=======
-  /** deprecated */
-  load(files) {
-    return this.loadFiles(files);
->>>>>>> 05eab7de
+    return this.loadFiles(files, view);
   }
 
   /**
