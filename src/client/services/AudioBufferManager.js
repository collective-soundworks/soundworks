import { audioContext } from 'waves-audio';
import { SuperLoader } from 'waves-loaders';
import debug from 'debug';
import _path from 'path';
import SegmentedView from '../views/SegmentedView';
import Service from '../core/Service';
import serviceManager from '../core/serviceManager';

const SERVICE_ID = 'service:audio-buffer-manager';
const log = debug('soundworks:services:audio-buffer-manager');

const defaultViewTemplate = `
<div class="section-top flex-middle">
  <p><%= status %></p>
</div>
<div class="section-center flex-center">
  <% if (showProgress) { %>
  <div class="progress-wrap">
    <div class="progress-bar"></div>
  </div>
  <% } %>
</div>
<div class="section-bottom"></div>`;


const defaultViewContent = {
  status: null,
  loading: 'Loading sounds...',
  decoding: 'Decoding sounds...',
};

function flattenLists(a) {
  const ret = [];
  const fun = (val) => Array.isArray(val) ? val.forEach(fun) : ret.push(val);
  fun(a);
  return ret;
}

function clonePathObj(value) {
  if (typeof value === 'object') {
    const className = value.constructor.name;
    let clone = null;

    if (className === 'Object')
      clone = {};
    else if (className === 'Array')
      clone = [];
    else
      return value;

    for (let key in value)
      clone[key] = clonePathObj(value[key]);

    return clone;
  }

  return value;
}

const regexp = /\.[a-zA-Z0-9]{3,4}$/;

function isFilePath(str) {
  return (typeof str === 'string' && regexp.test(str));
}

function isDirSpec(obj) {
  return (typeof obj === 'object' && typeof obj.path === 'string');
}

function decomposePathObj(obj, pathList, refList, dirs = false) {
  for (let key in obj) {
    const value = obj[key];

    if ((!dirs && isFilePath(value)) || (dirs && isDirSpec(value))) {
      const ref = { obj, key };
      let index = -1;

      if (!dirs)
        index = pathList.indexOf(value);

      if (index === -1) {
        const length = pathList.push(value);

        index = length - 1;
        refList[index] = [];
      }

      refList[index].push(ref);

      obj[key] = null;
    } else if (typeof value === 'object') {
      decomposePathObj(value, pathList, refList, dirs);
    }
  }
}

function populateRefList(refList, loadedObjList) {
  const length = refList.length;

  if (length !== loadedObjList.length) {
    throw new Error(`[${SERVICE_ID}] Loaded Buffers do not match file definion`);
  }

  for (let i = 0; i < length; i++) {
    const refs = refList[i];

    for (let j = 0, l = refs.length; j < l; j++) {
      const ref = refs[j];
      const obj = ref.obj;
      const key = ref.key;

      obj[key] = loadedObjList[i];
    }
  }
}

function createObjFromPathList(pathList, commonPath) {
  let obj = [];

  for (let path of pathList) {
    let subPathIndex = path.indexOf(commonPath);

    if (subPathIndex >= 0) {
      subPathIndex += commonPath.length;

      if (path[subPathIndex] === '/')
        subPathIndex++;

      const subPath = path.substring(subPathIndex);
      const nodes = subPath.split('/');
      const depth = nodes.length;
      let ref = obj;
      let i;

      for (i = 0; i < depth - 1; i++) {
        const key = nodes[i];

        if (ref[key] === undefined)
          ref[key] = [];

        ref = ref[key];
      }

      ref.push(path);
    }

    // transform empty array to object
    if (obj.length === 0)
      obj = Object.assign({}, obj);
  }

  return obj;
}

function prefixPaths(pathList, prefix) {
  // test absolute urls (or protocol relative)
  const isAbsolute = /^https?:\/\/|^\/\//i;

  pathList = pathList.map((path) => {
    if (isAbsolute.test(path) || path[0] === '/')
      return path;
    else
      return prefix + path;
  });

  return pathList;
}

/**
 * Interface for the view of the `audio-buffer-manager` service.
 *
 * @interface AbstractAudioBufferManagerView
 * @extends module:soundworks/client.View
 */
/**
 * Method called when a new information about the currently loaded assets
 * is received.
 *
 * @function
 * @name AbstractAudioBufferManagerView.onProgress
 * @param {Number} percent - The purcentage of loaded assets.
 */
class AudioBufferManagerView extends SegmentedView {
  constructor(...args) {
    super(...args);

    this.content.status = this.content.loading;
  }

  onRender() {
    super.onRender();
    this.$progressBar = this.$el.querySelector('.progress-bar');
  }

  onProgress(percent) {
    if (percent === 100) {
      this.content.status = this.content.decoding;
      this.render('.section-top');
    }

    if (this.content.showProgress)
      this.$progressBar.style.width = `${percent}%`;
  }
}

/**
 * Interface for the client `'audio-buffer-manager'` service.
 *
 * This service allows to preload files and store them into buffers
 * before the beginning of the experience. Audio files will be converted and
 * stored into AudioBuffer objects.
 *
 * @param {Object} options
 * @param {Array<String>} options.assetsDomain - Prefix concatenated to all
 *  given paths.
 * @param {Object} options.files - Definition of files to load.
 * @param {Object} options.directories - Definition of directories to load.
 * @param {Array<String>} options.directories - List of directories to load.
 * @param {Boolean} [options.showProgress=true] - Display the progress bar
 *  in the view.
 * @param {String|module:soundworks/client.FileSystem~ListConfig} [options.directories=null] -
 *  Load all the files in particular directories. If setted this option relies
 *  on the {@link module:soundworks/client.FileSystem} which itself relies on
 *  its server counterpart, the audio-buffer-manager can then no longer be
 *  considered as a client-only service.
 *
 * @memberof module:soundworks/client
 * @example
 * // require and configure the `audio-buffer-manager` inside the experience
 * // constructor
 * // Defining a single array of audio files results in a single
 * // array of audio buffers associated to the identifier `default`.
 *
 * // There are two different ways to specify the files to be loaded and the
 * // data structure in which the loaded data objects are arranged:
 * //
 * // (1.) With the 'files' option, the files and structure are defined by an
 * // object of any depth that contains file paths. All specified files are
 * // loaded and the loaded data objects are stored into an object of the same
 * // structure as the definition object.
 *
 * this.audioBufferManager = this.require('audio-buffer-manager', { files: [
 *   'sounds/drums/kick.mp3',
 *   'sounds/drums/snare.mp3'
 * ]});
 *
 * this.audioBufferManager = this.require('audio-buffer-manager', { files: {
 *   kick: 'sounds/kick_44kHz.mp3',
 *   snare: 'sounds/808snare.mp3'
 * }});
 *
 * this.audioBufferManager = this.require('audio-buffer-manager', { files: {
 *   latin: {
 *     audio: 'loops/sheila-e-raspberry.mp3',
 *     markers: 'loops/sheila-e-raspberry-markers.json',
 *   },
 *   jazz: {
 *     audio: 'loops/nussbaum-shuffle.mp3',
 *     markers: 'loops/nussbaum-shuffle-markers.json',
 *   },
 * }});
 *
 * this.audioBufferManager = this.require('audio-buffer-manager', { files: {
 *   instruments: [
 *     'sounds/instruments/kick_44kHz.mp3',
 *     'sounds/instruments/808snare.mp3'],
 *   loops: [
 *     'sounds/loops/sheila-e-raspberry.mp3',
 *     'sounds/loops/nussbaum-shuffle.mp3'],
 * }});
 *
 * //(2.) The 'directories' option can be used to load the files of a
 * // given directory. Each directory is specified by an object that has a
 * // property 'path' with the directory path and optionally the keys
 * // 'recursive' (specifying whether the directory's sub-directories are
 * // considered) and a key 'match' (specifying a regexp to select the files
 * // in the given directory).
 *
 * // With the option 'recursive' set to false, all (matching) files
 * // in a given directoriy are loaded into an arrays of objects without
 * // considering sub-directories. The arrays of loaded data objects are
 * // arranged in the same data structure as the definition object.
 *
 * this.audioBufferManager = this.require('audio-buffer-manager', {
 *   directories: {
 *     instruments: { path: 'sounds/instruments', recursive: false },
 *     loops: { path: 'sounds/instruments', recursive: false },
 *   },
 * });
<<<<<<< HEAD
 *
 * // When 'recursive' is set to true, all (matching) files in the given
 * // directories and their sub-directories are loaded an array of objects
 * // stored in a data structure that reproduces the defined sub-directory
 * // tree. The resulting data structure corresponds to the structure of the
 * // definition object extended by the defined sub-directoriy trees.
 *
 * this.audioBufferManager = this.require('audio-buffer-manager', {
 *   directories: {
 *     path: 'sounds',
=======
 * 
 * // When 'recursive' is set to true, all (matching) files in the given 
 * // directories and their sub-directories are loaded as arrays of objects.
 * // With the option 'flatten' set to true, all files in the defined directory 
 * // and its sub-directories are loaded into a single array. When the option
 * // 'flatten' set to false, the files of each sub-directory are assembled
 * // into an array and all of these arrays are arranged to a data structure 
 * // that reproduces the sub-directory tree of the defined directories.
 * // The resulting data structure corresponds to the structure of the 
 * // definition object extended by the defined sub-directory trees.
 *
 * // The following option results in a single array of pre-loaded files:
 * this.audioBufferManager = this.require('audio-buffer-manager', { 
 *   directories: { 
 *     path: 'sounds', 
 *     recursive: true,
 *     flatten: true,
 *     match: /\.mp3/,
 *   },
 * });
 *
 * // This variant results in a data structure that reproduces the 
 * // sub-directory tree of the 'sounds' directory:
 * this.audioBufferManager = this.require('audio-buffer-manager', { 
 *   directories: { 
 *     path: 'sounds', 
>>>>>>> c5b29227
 *     recursive: true,
 *     match: /\.mp3/,
 *   },
 * });
 *
 * // The loaded objects can be retrieved according to their definition, as for example :
 * const kickBuffer = this.audioBufferManager.data.kick;
 * const audioBuffer = this.audioBufferManager.data.latin.audio;
 * const markerArray = this.audioBufferManager.data.jazz.markers;
 * const snareBuffer = this.audioBufferManager.data.instruments[1];
 * const nussbaumLoop = this.audioBufferManager.data.loops[1];
 */
class AudioBufferManager extends Service {
  /** _<span class="warning">__WARNING__</span> This class should never be instanciated manually_ */
  constructor() {
    super(SERVICE_ID, false);

    const defaults = {
      assetsDomain: '',
      showProgress: true,
      files: null,
      directories: null,
      audioWrapTail: 0,
      viewCtor: AudioBufferManagerView,
      viewPriority: 4,
    };

    this._defaultViewTemplate = defaultViewTemplate;
    this._defaultViewContent = defaultViewContent;

    this.configure(defaults);
  }

  /** @private */
  configure(options) {
    super.configure(options);

    const directories = this.options.directories;

    if (directories !== null) {
      this._fileSystem = this.require('file-system');
    }
  }

  /** @private */
  init() {
    /**
     * Data structure correponding to the structure of requested files.
     * @private
     */
    this.data = [];

    // prepare view
    this.viewContent.showProgress = this.options.showProgress;
    this.viewCtor = this.options.viewCtor;
    this.view = this.createView();
  }

  /** @private */
  start() {
    super.start();

    if (!this.hasStarted)
      this.init();

    this.show();

    if (this.options.files || this.options.directories) {
      if (this.options.files)
        this.loadFiles(this.options.files, this.view);

      if (this.options.directories)
        this.loadDirectories(this.options.directories, this.view);
    } else {
      this.ready();
    }
  }

  /** @private */
  stop() {
    this.hide();
    super.stop();
  }

  /**
   * Load files defined as a set of file paths.
   * @param {Object} defObj - Definition of files to load
   * @returns {Promise} - Promise resolved with the resulting data structure
   */
  loadFiles(defObj, view = null) {
    const promise = new Promise((resolve, reject) => {
      let pathList = [];
      let refList = [];

      if (typeof defObj === 'string')
        defObj = [defObj];

      // create data object copying the strcuture of the file definion object
      const dataObj = clonePathObj(defObj);
      decomposePathObj(dataObj, pathList, refList, false);

      // prefix relative paths with assetsDomain
      pathList = prefixPaths(pathList, this.options.assetsDomain);

      log(pathList, refList);

      // load files
      if (pathList.length > 0) {
        const loader = new SuperLoader();
        loader.setAudioContext(audioContext);

        if (view && view.onProgress) {
          const progressPerFile = pathList.map(() => 0); // track files loading progress

          loader.progressCallback = (e) => {
            progressPerFile[e.index] = e.value;

            let totalProgress = 0;

            for (let i = 0; i < progressPerFile.length; i++)
              totalProgress += progressPerFile[i];

            totalProgress /= progressPerFile.length;

            view.onProgress(totalProgress * 100);
          };
        }

        loader
          .load(pathList, {
            wrapAroundExtention: this.options.audioWrapTail,
          })
          .then((loadedObjList) => {
            // place loaded objects (i.e. audio buffers and json files) into the structure of the file definition object
            populateRefList(refList, loadedObjList);

            // mix loaded objects into data
            Object.assign(this.data, dataObj);
            this.ready();
            resolve(dataObj);
          })
          .catch((error) => {
            reject(error);
            console.error(error);
          });
      } else {
        this.ready();
        resolve([]);
      }
    });

    return promise;
  }

  /**
   * Load files defined as a set of directory paths.
   * @param {Object} defObj - Definition of files to load
   * @returns {Promise} - Promise resolved with the resulting data structure
   */
  loadDirectories(defObj, view = null) {
    const promise = new Promise((resolve, reject) => {
      let dirDefList = [];
      let dirRefList = [];

      // for the case that just a directory object is given as definition,
      // we have to wrap it temporarily into a dummy object
      defObj = { def: defObj };

      let fileDefObj = clonePathObj(defObj); // clone definition object

      // decompose directory definition into list of directory paths (strings)
      decomposePathObj(fileDefObj, dirDefList, dirRefList, true);

      this._fileSystem.getList(dirDefList)
        .then((filePathListList) => {
          const subDirList = [];
          const length = filePathListList.length;

          // create sub directory file definitions (list of file paths structured into sub directory trees derived from file paths)
          if (length === dirDefList.length) {
            for (let i = 0; i < length; i++) {
              const dirPath = dirDefList[i].path;
              const flatten = !!dirDefList[i].flatten;
              const pathList = filePathListList[i];
              let subDir = pathList;

              if(!flatten)
                subDir = createObjFromPathList(pathList, dirPath);

              subDirList.push(subDir);
            }

            // replace directory paths in initial definition by sub directory file definitions
            // to create a complete file definition object
            populateRefList(dirRefList, subDirList);
          } else {
            throw new Error(`[${SERVICE_ID}] Cannot retrieve file paths from defined directories`);
          }

          // unwrap subDir from dummy object
          fileDefObj = fileDefObj.def;

          // load files
          this.loadFiles(fileDefObj, view)
            .then((data) => {
              this.ready();
              resolve(data);
            }).catch((error) => reject(error));
        }).catch((error) => reject(error));
    });

    return promise;
  }

  /**
   * wrapAround, copy the begining input buffer to the end of an output buffer
   * @private
   * @param {arraybuffer} inBuffer {arraybuffer} - The input buffer
   * @returns {arraybuffer} - The processed buffer (with frame copied from the begining to the end)
   */
  _wrapAround(inBuffer) {
    const inLength = inBuffer.length;
    const outLength = inLength + this.options.wrapAroundExtension * inBuffer.sampleRate;
    const outBuffer = audioContext.createBuffer(inBuffer.numberOfChannels, outLength, inBuffer.sampleRate);
    let arrayChData, arrayOutChData;

    for (let ch = 0; ch < inBuffer.numberOfChannels; ch++) {
      arrayChData = inBuffer.getChannelData(ch);
      arrayOutChData = outBuffer.getChannelData(ch);

      for (let i = 0; i < inLength; i++)
        arrayOutChData[i] = arrayChData[i];

      for (let i = inLength; i < outLength; i++)
        arrayOutChData[i] = arrayChData[i - inLength];
    }

    return outBuffer;
  }

  /** deprecated */
  load(files, view = null) {
    return this.loadFiles(files, view);
  }

  /**
   * Retrieve a loaded object.
   * @param {String} id - Object or group identifier.
   * @param {String} key - Member key in group.
   * @returns {Promise} - Returns the loaded object.
   */
  get(id, key = null) {
    const obj = this.data[id];

    if (obj && (key !== null))
      return obj[key];

    return obj;
  }

  /**
   * Retrieve a single audio buffer associated to a given id.
   * @param {String} id - Object identifier.
   * @param {Number} index - Audio buffer index (if array).
   * @returns {Promise} - Returns a single loaded audio buffer associated to the given id.
   */
  getAudioBuffer(id = 'default', index = 0) {
    return this.audioBuffers[id][index];
  }

  /**
   * Retrieve an array of audio buffers associated to a given id.
   * @param {String} id - Object identifier.
   * @returns {Promise} - Returns an array of loaded audio buffers associated to the given id.
   */
  getAudioBufferArray(id = 'default') {
    return this.audioBuffers[id];
  }
}

serviceManager.register(SERVICE_ID, AudioBufferManager);

export default AudioBufferManager;<|MERGE_RESOLUTION|>--- conflicted
+++ resolved
@@ -287,45 +287,32 @@
  *     loops: { path: 'sounds/instruments', recursive: false },
  *   },
  * });
-<<<<<<< HEAD
  *
  * // When 'recursive' is set to true, all (matching) files in the given
- * // directories and their sub-directories are loaded an array of objects
- * // stored in a data structure that reproduces the defined sub-directory
- * // tree. The resulting data structure corresponds to the structure of the
- * // definition object extended by the defined sub-directoriy trees.
- *
+ * // directories and their sub-directories are loaded as arrays of objects.
+ * // With the option 'flatten' set to true, all files in the defined directory
+ * // and its sub-directories are loaded into a single array. When the option
+ * // 'flatten' set to false, the files of each sub-directory are assembled
+ * // into an array and all of these arrays are arranged to a data structure
+ * // that reproduces the sub-directory tree of the defined directories.
+ * // The resulting data structure corresponds to the structure of the
+ * // definition object extended by the defined sub-directory trees.
+ *
+ * // The following option results in a single array of pre-loaded files:
  * this.audioBufferManager = this.require('audio-buffer-manager', {
  *   directories: {
  *     path: 'sounds',
-=======
- * 
- * // When 'recursive' is set to true, all (matching) files in the given 
- * // directories and their sub-directories are loaded as arrays of objects.
- * // With the option 'flatten' set to true, all files in the defined directory 
- * // and its sub-directories are loaded into a single array. When the option
- * // 'flatten' set to false, the files of each sub-directory are assembled
- * // into an array and all of these arrays are arranged to a data structure 
- * // that reproduces the sub-directory tree of the defined directories.
- * // The resulting data structure corresponds to the structure of the 
- * // definition object extended by the defined sub-directory trees.
- *
- * // The following option results in a single array of pre-loaded files:
- * this.audioBufferManager = this.require('audio-buffer-manager', { 
- *   directories: { 
- *     path: 'sounds', 
  *     recursive: true,
  *     flatten: true,
  *     match: /\.mp3/,
  *   },
  * });
  *
- * // This variant results in a data structure that reproduces the 
+ * // This variant results in a data structure that reproduces the
  * // sub-directory tree of the 'sounds' directory:
- * this.audioBufferManager = this.require('audio-buffer-manager', { 
- *   directories: { 
- *     path: 'sounds', 
->>>>>>> c5b29227
+ * this.audioBufferManager = this.require('audio-buffer-manager', {
+ *   directories: {
+ *     path: 'sounds',
  *     recursive: true,
  *     match: /\.mp3/,
  *   },
