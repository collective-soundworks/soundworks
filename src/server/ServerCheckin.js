--- conflicted
+++ resolved
@@ -1,9 +1,5 @@
 import ServerModule from './ServerModule';
-<<<<<<< HEAD
-import { getOpt } from  '../utils/helpers';
-=======
 import { getOpt } from '../utils/helpers';
->>>>>>> 57b37a0c
 
 /**
  * Assign places among a set of predefined positions (i.e. labels and/or coordinates).
