--- conflicted
+++ resolved
@@ -52,15 +52,10 @@
 
   /**
    * Called when the `client` connects to the server.
-<<<<<<< HEAD
-   * This method should handle the logic of the module on the server side. For instance, it can take care of the communication with the client side module by setting up WebSocket message listeners and sending WebSocket messages, or it can add the client to a list to keep track of all the connected clients.
-   * @param {ModuleClient} client - The connected client.
-=======
    *
    * This method should handle the logic of the module on the server side.
    * For instance, it can take care of the communication with the client side module by setting up WebSocket message listeners and sending WebSocket messages, or it can add the client to a list to keep track of all the connected clients.
    * @param {Client} client Connected client.
->>>>>>> d0b3d6d5
    */
   connect(client) {
     // Setup an object
@@ -69,20 +64,14 @@
 
   /**
    * Called when the client `client` disconnects from the server.
-<<<<<<< HEAD
-   * This method should handle the logic when that happens. For instance, it can remove the socket message listeners, or remove the client from the list that keeps track of the connected clients.
-   * @param {ModuleClient} client - The disconnected client.
-=======
    *
    * This method should handle the logic when that happens.
    * For instance, it can remove the socket message listeners, or remove the client from the list that keeps track of the connected clients.
    * @param {Client} client Disconnected client.
->>>>>>> d0b3d6d5
    */
   disconnect(client) {
     // delete client.modules[this.name] // TODO?
   }
-<<<<<<< HEAD
 
   /**
    * Listen a WebSocket message.
@@ -128,9 +117,3 @@
     comm.broadcast(clientType, namespacedChannel, ...args);
   }
 }
-
-
-
-=======
-}
->>>>>>> d0b3d6d5
