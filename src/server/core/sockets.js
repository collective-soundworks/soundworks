import sio from 'socket.io';

export default {
  /**
   * Initialize the object which socket.io
   * @private
   */
  init(httpServer, config) {
    this.io = new sio(httpServer, config);;
  },

  /**
   * Register the function to apply when a client of the given `clientType`
   * is connecting to the server
   * @param {Array} clientTypes - The different type of client, should be namespaced
   * @param {Function} callback
   * @private
   */
  onConnection(clientTypes, callback) {
    clientTypes.forEach((clientType) => {
      this.io.of(clientType).on('connection', (socket) => {
        callback(clientType, socket);
      });
    });
  },

  /**
   * Listen a WebSocket message.
   * @param {Client} client - The client that must listen to the message.
   * @param {String} channel - The channel of the message
   * @param {...*} callback - The callback to execute when a message is received.
   */
  receive(client, channel, callback) {
    client.socket.on(channel, callback);
  },

  /**
   * Sends a WebSocket message to the client.
   * @param {Client} client - The client to send the message to.
   * @param {String} channel - The channel of the message
   * @param {...*} args - Arguments of the message (as many as needed, of any type).
   */
  send(client, channel, ...args) {
    client.socket.emit(channel, ...args);
  },

  /**
   * Sends a message to all client of given `clientType` or `clientType`s. If
   * not specified, the message is sent to all clients.
   *
   * @param {String|Array} clientType - The `clientType`(s) that must receive
   *  the message.
   * @param {module:soundworks/server.Client} excludeClient - Optionnal
   *  client to ignore when broadcasting the message, typically the client
   *  at the origin of the message.
   * @param {String} channel - Channel of the message
   * @param {...*} args - Arguments of the message (as many as needed, of any type).
   */
  broadcast(clientType, excludeClient, channel, ...args) {
<<<<<<< HEAD
    if(!this.io)
=======
    if (!this.io) // @todo - remove that, fix server initialization order instead
>>>>>>> 9c9d5529
      return;

    let namespaces;

    if (typeof clientType === 'string')
      namespaces = [`/${clientType}`];
    else if (Array.isArray(clientType))
      namespaces = clientType.map(type => `/${type}`);
    else
      namespaces = Object.keys(this.io.nsps);

    if (excludeClient) {
      const index = namespaces.indexOf('/' + excludeClient.type);

      if (index !== -1) {
        namespaces.splice(index, 1);
        excludeClient.socket.broadcast.emit(channel, ...args);
      }
    }

    namespaces.forEach((nsp) => this.io.of(nsp).emit(channel, ...args));
  },
};<|MERGE_RESOLUTION|>--- conflicted
+++ resolved
@@ -57,11 +57,7 @@
    * @param {...*} args - Arguments of the message (as many as needed, of any type).
    */
   broadcast(clientType, excludeClient, channel, ...args) {
-<<<<<<< HEAD
-    if(!this.io)
-=======
     if (!this.io) // @todo - remove that, fix server initialization order instead
->>>>>>> 9c9d5529
       return;
 
     let namespaces;
