import server from '../core/server';
import Service from '../core/Service';
import serviceManager from '../core/serviceManager';
import http from 'http';
import https from 'https';
import pem from 'pem';
import express from 'express';
import fs from 'fs';

const SERVICE_ID = 'service:raw-socket';


/**
 * Protocol defined in configuration is added to these two entry that manage
 * the handshake at the creation of the socket.
 * @private
 */
const baseProtocol = [
  { channel: 'service:handshake', type: 'Uint32' },
  { channel: 'service:handshake-ack', type: 'Uint8' },
];

/**
 * Counter that create tokens in order to match sockets and clients.
 * @private
 */
let counter = 0;

/**
 * Interface for the `raw-socket` service.
 *
 * This service creates an additionnal native socket with its binary type set
 * to `arraybuffer` and focused on performances.
 * It allows the transfert of `TypedArray` data wrapped with a minimal channel
 * mechanism (up to 256 channels).
 *
 * The user-defined protocol must follow the convention:
 * @example
 * const protocol = [
 *   { channel: 'my-channel', type: 'Float32' }
 *   // ...
 * ]
 *
 * Where the `channel` can be any string and the `type` can be interpolated
 * to any `TypedArray` by concatenating `'Array'` at its end.
 *
 * __*The service must be used with its [client-side counterpart]{@link module:soundworks/client.RawSocket}*__
 *
 * @memberof module:soundworks/server
 */
class RawSocket extends Service {
  constructor() {
    super(SERVICE_ID);

    const defaults = {
      configItem: 'rawSocket',
    };

    this.configure(defaults);

    this._port = null;
    this._protocol = null;
    this._channels = null;

    /**
     * Listeners for the incomming messages.
     *
     * @type {Map<client, Set<Function>>}
     * @name _listeners
     * @memberof module:soundworks/server.RawSocket
     * @instance
     * @private
     */
    this._listeners = new Map();

    this._tokenClientMap = new Map();
    this._clientSocketMap = new Map();
    this._socketClientMap = new Map();

    this._protocol = baseProtocol;

    // retrieve service config + useHttps
    this._sharedConfig = this.require('shared-config');

    this._onConnection = this._onConnection.bind(this);
  }

  configure(options) {
    if (options.protocol)
      this._protocol = this._protocol.concat(options.protocol);

    super.configure(options);
  }

  addProtocolDefinition(def) {
    this._protocol.push(def);
  }

  /** @private */
  start() {
    super.start();

    const configItem = this.options.configItem;
    const config = this._sharedConfig.get(configItem);

    this._port = config.port;

    if (Array.isArray(config.protocol))
      this._protocol = this.protocol.concat(config.protocol);

    this._channels = this._protocol.map((def) => def.channel);;
    // retrieve socket configuration
<<<<<<< HEAD

    // init express app
    let app = express();

    // check http / https mode
    let useHttps = server.config.useHttps;

    // launch http(s) server
    if (!useHttps) {
      let httpServer = http.createServer(app);
      this.runServer(httpServer);
    } else {
      const httpsInfos = server.config.httpsInfos;

      // use given certificate
      if (httpsInfos.key && httpsInfos.cert) {
        const key = fs.readFileSync(httpsInfos.key);
        const cert = fs.readFileSync(httpsInfos.cert);

        let httpsServer = https.createServer({ key: key, cert: cert }, app);
        this.runServer(httpsServer);
      // generate certificate on the fly (for development purposes)
      } else {
        pem.createCertificate({ days: 1, selfSigned: true }, (err, keys) => {
          let httpsServer = https.createServer({ key: keys.serviceKey, cert: keys.certificate }, app);
          this.runServer(httpsServer);
        });
      }
    }

  }

  runServer(server){
    server.listen(this._port, () => {
      // console.log(SERVICE_ID, ': Https server listening on port:', this._port);
    });

    var WebSocketServer = require('ws').Server;
    this._wss = new WebSocketServer({ server: server });

    this._wss.on('connection', this._onConnection);    
=======
    this._wss = new Server({ port: this._port });
    this._wss.on('connection', this._onConnection);

    this.ready();
>>>>>>> ee6318cc
  }

  /** @private */
  connect(client) {
    // send infos to create the socket to the client
    super.receive(client, 'request', () => {
      const token = counter += 1;
      this._tokenClientMap.set(token, client);

      super.send(client, 'infos', this._port, this._protocol, token);
    });
  }

  disconect(client) {
    const socket = this._clientSocketMap.get(client);

    this._clientSocketMap.delete(client);
    this._socketClientMap.delete(socket);
  }

  /** @private */
  _onConnection(socket) {
    socket.on('message', (buffer) => {
      buffer = new Uint8Array(buffer).buffer;
      const index = new Uint8Array(buffer)[0];

      if (!this._protocol[index])
        throw new Error('Invalid protocol index: ${index}');

      const { channel, type } = this._protocol[index];
      const viewCtor = global[`${type}Array`];
      const data = new viewCtor(buffer, viewCtor.BYTES_PER_ELEMENT);

      if (channel === 'service:handshake')
        this._pairClientSocket(socket, data[0]);
      else
        this._propagateEvent(socket, channel, data);
    });
  }

  /**
   * Associate the socket with the corresponding client according to the `token`
   *
   * @param {Socket} socket - Socket which receive the message.
   * @param {Number} token - Token to match the client associated to the socket.
   * @private
   */
  _pairClientSocket(socket, token) {
    const client = this._tokenClientMap.get(token);
    this._clientSocketMap.set(client, socket);
    this._socketClientMap.set(socket, client);
    this._tokenClientMap.delete(token);

    this.send(client, 'service:handshake-ack');
  }

  /**
   * Call all the registered listener associated to a client.
   *
   * @param {Socket} socket - Socket which received the message.
   * @param {String} channel - Channel of the message.
   * @param {TypedArray} data - Received data.
   * @private
   */
  _propagateEvent(socket, channel, data) {
    const client = this._socketClientMap.get(socket);
    const clientListeners = this._listeners.get(client);
    const callbacks = clientListeners[channel];

    callbacks.forEach((callback) => callback(data));
  }

  /**
   * Register a callback function on a specific channel.
   *
   * @param {client} client - Client to listen the message from.
   * @param {String} channel - Channel of the message.
   * @param {Function} callback - Callback function.
   */
  receive(client, channel, callback) {
    const listeners = this._listeners;

    if (!listeners.has(client))
      listeners.set(client, {});

    const clientListeners = listeners.get(client);

    if (!clientListeners[channel])
      clientListeners[channel] = new Set();

    clientListeners[channel].add(callback);
  }

  /**
   * Send data to a specific client, on a given channel.
   *
   * @param {client} client - Client to send the message to.
   * @param {String} channel - Channel of the message.
   * @param {TypedArray} data - Data.
   */
  send(client, channel, data) {
    const socket = this._clientSocketMap.get(client);
    const index = this._channels.indexOf(channel);

    if (index === -1)
      throw new Error(`Undefined channel "${channel}"`);

    const { type } = this._protocol[index];
    const viewCtor = global[`${type}Array`];
    const size = data ? 1 + data.length : 1;
    const view = new viewCtor(size);

    const channelView = new Uint8Array(viewCtor.BYTES_PER_ELEMENT);
    channelView[0] = index;
    // populate final buffer
    view.set(new viewCtor(channelView.buffer), 0);

    if (data)
      view.set(data, 1);

    socket.send(view.buffer);
  }

  /**
   * Broadcast data to several client at once.
   *
   * @param {String|Array} clientType - Type or types of client to send the
   *  message to.
   * @param {client} excludeClient - Client to exclude from the broadcast.
   * @param {String} channel - Channel of the message.
   * @param {TypedArray} data - Data.
   */
  broadcast(clientType, excludeClient, channel, data) {
    if (!Array.isArray(clientType))
      clientType = [clientType];

    for (let client of this._clientSocketMap.keys()) {
      if (clientType.indexOf(client.type) !== -1 && client !== excludeClient)
        this.send(client, channel, data);
    }
  }
}

serviceManager.register(SERVICE_ID, RawSocket);

export default RawSocket;<|MERGE_RESOLUTION|>--- conflicted
+++ resolved
@@ -1,6 +1,7 @@
 import server from '../core/server';
 import Service from '../core/Service';
 import serviceManager from '../core/serviceManager';
+import { Server as WebSocketServer } from 'ws';
 import http from 'http';
 import https from 'https';
 import pem from 'pem';
@@ -108,19 +109,14 @@
     if (Array.isArray(config.protocol))
       this._protocol = this.protocol.concat(config.protocol);
 
-    this._channels = this._protocol.map((def) => def.channel);;
-    // retrieve socket configuration
-<<<<<<< HEAD
-
-    // init express app
-    let app = express();
+    this._channels = this._protocol.map((def) => def.channel);
 
     // check http / https mode
     let useHttps = server.config.useHttps;
 
     // launch http(s) server
     if (!useHttps) {
-      let httpServer = http.createServer(app);
+      let httpServer = http.createServer();
       this.runServer(httpServer);
     } else {
       const httpsInfos = server.config.httpsInfos;
@@ -140,24 +136,16 @@
         });
       }
     }
-
   }
 
   runServer(server){
     server.listen(this._port, () => {
       // console.log(SERVICE_ID, ': Https server listening on port:', this._port);
     });
-
-    var WebSocketServer = require('ws').Server;
+    
     this._wss = new WebSocketServer({ server: server });
-
-    this._wss.on('connection', this._onConnection);    
-=======
-    this._wss = new Server({ port: this._port });
-    this._wss.on('connection', this._onConnection);
-
-    this.ready();
->>>>>>> ee6318cc
+    this._wss.on('connection', this._onConnection); 
+    this.ready();    
   }
 
   /** @private */
