{
  "name": "soundworks",
  "description": "Full stack Javascript framework to create collective audio visual experiences based on mobile devices",
  "authors": [
    "Benjamin Matuszewski",
    "Sébastien Robaszkiewicz",
    "Norbert Schnell"
  ],
  "license": "BSD-3",
<<<<<<< HEAD
  "version": "2.1.0",
=======
  "version": "2.1.1",
>>>>>>> f6be1ed5
  "main": "",
  "scripts": {
    "doc": "jsdoc -c jsdoc.json",
    "transpile": "node ./bin/runner --transpile",
    "prewatch": "npm run transpile",
    "watch": "node ./bin/runner --watch"
  },
  "repository": {
    "type": "git",
    "url": "https://github.com/collective-soundworks/soundworks"
  },
  "eslintConfig": {
    "parser": "babel-eslint",
    "env": {
      "es6": true
    },
    "rules": {
      "quotes": [
        1,
        "single"
      ],
      "no-underscore-dangle": 0
    }
  },
  "dependencies": {
    "babel-runtime": "^6.23.0",
    "basic-controllers": "ircam-jstools/basic-controllers#v1.0.1",
    "bunyan": "^1.8.10",
    "compression": "^1.7.1",
    "debug": "^3.1.0",
    "dom-delegate": "^2.0.3",
    "ejs": "^2.5.6",
    "express": "^4.16.2",
    "fs-extra": "^4.0.3",
    "klaw": "^2.1.1",
    "lodash.template": "^4.4.0",
    "mobile-detect": "^1.3.7",
    "motion-input": "collective-soundworks/motion-input#v1.0.4-b",
    "node-audio-slicer": "0.0.6",
    "osc": "^2.0.1",
    "pem": "^1.12.3",
    "screenfull": "^3.3.2",
    "socket.io": "^2.0.4",
    "socket.io-client": "^2.0.4",
    "sync": "collective-soundworks/sync#0.7.3",
    "uuid": "^3.1.0",
    "uws": "^9.14.0",
    "wav-encoder": "^1.3.0",
    "waves-audio": "^0.4.0",
    "waves-loaders": "wavesjs/waves-loaders#v0.1.3"
  },
  "devDependencies": {
    "babel-core": "^6.24.1",
    "babel-plugin-transform-es2015-modules-commonjs": "^6.24.1",
    "babel-plugin-transform-runtime": "^6.23.0",
    "babel-preset-es2015": "^6.24.1",
    "colors": "^1.1.2",
    "jsdoc": "^3.5.5",
    "jsdoc-template": "ircam-jstools/jsdoc-template",
    "watch": "^1.0.2"
  }
}<|MERGE_RESOLUTION|>--- conflicted
+++ resolved
@@ -7,11 +7,7 @@
     "Norbert Schnell"
   ],
   "license": "BSD-3",
-<<<<<<< HEAD
-  "version": "2.1.0",
-=======
   "version": "2.1.1",
->>>>>>> f6be1ed5
   "main": "",
   "scripts": {
     "doc": "jsdoc -c jsdoc.json",
