{
  "name": "soundworks",
  "version": "0.4.0",
  "description": "Soundworks is a framework that enables developers and artists to create collaborative performances with mobile phones on the web.",
  "authors": [
    "Sébastien Robaszkiewicz",
    "Norbert Schnell"
  ],
  "main": "index.js",
  "scripts": {
    "test": "echo \"Error: no test specified\" && exit 1"
  },
  "dependencies": {
<<<<<<< HEAD
    "calibration": "collective-soundworks/calibration#0.3.1",
=======
    "bunyan": "^1.3.6",
>>>>>>> 784e12fe
    "ejs": "^2.3.1",
    "express": "^4.12.0",
    "mobile-detect": "^1.2.0",
    "platform": "^1.3.0",
    "socket.io": "^1.1.0",
    "socket.io-client": "1.1.0",
    "sync": "collective-soundworks/sync#0.6.0",
    "waves-audio": "wavesjs/audio",
    "waves-loaders": "wavesjs/loaders"
  },
  "devDependencies": {
    "browserify": "~5.11.0",
    "gulp": "~3.8.7",
    "gulp-browserify": "^0.5.0",
    "gulp-clean": "~0.3.1",
    "gulp-es6-transpiler": "~1.0.0",
    "gulp-nodemon": "~1.0.4",
    "gulp-rename": "^1.2.0",
    "gulp-watch": "^2.0.0",
    "vinyl-transform": "^1.0.0"
  }
}<|MERGE_RESOLUTION|>--- conflicted
+++ resolved
@@ -11,11 +11,8 @@
     "test": "echo \"Error: no test specified\" && exit 1"
   },
   "dependencies": {
-<<<<<<< HEAD
     "calibration": "collective-soundworks/calibration#0.3.1",
-=======
     "bunyan": "^1.3.6",
->>>>>>> 784e12fe
     "ejs": "^2.3.1",
     "express": "^4.12.0",
     "mobile-detect": "^1.2.0",
