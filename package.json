--- conflicted
+++ resolved
@@ -14,12 +14,8 @@
     "bunyan": "^1.3.6",
     "calibration": "collective-soundworks/calibration#0.3.1",
     "ejs": "^2.3.1",
-<<<<<<< HEAD
     "express": "^4.13.3",
-=======
     "es6-promise": "^3.0.2",
-    "express": "^4.12.0",
->>>>>>> de02564f
     "mobile-detect": "^1.2.0",
     "osc": "^1.3.0",
     "platform": "^1.3.0",
